![next-axiom: The official Next.js library for Axiom](.github/images/banner-dark.svg#gh-dark-mode-only)
![next-axiom: The official Next.js library for Axiom](.github/images/banner-light.svg#gh-light-mode-only)

<div align="center">

[![build](https://img.shields.io/github/actions/workflow/status/axiomhq/next-axiom/ci.yml?branch=main&ghcache=unused)](https://github.com/axiomhq/next-axiom/actions?query=workflow%3ACI)
[![Latest release](https://img.shields.io/github/release/axiomhq/next-axiom.svg)](https://github.com/axiomhq/next-axiom/releases/latest)
[![License](https://img.shields.io/github/license/axiomhq/next-axiom.svg?color=blue)](https://opensource.org/licenses/MIT)

</div>

[Axiom](https://axiom.co) unlocks observability at any scale.

- **Ingest with ease, store without limits:** Axiom’s next-generation datastore enables ingesting petabytes of data with ultimate efficiency. Ship logs from Kubernetes, AWS, Azure, Google Cloud, DigitalOcean, Nomad, and others.
- **Query everything, all the time:** Whether DevOps, SecOps, or EverythingOps, query all your data no matter its age. No provisioning, no moving data from cold/archive to “hot”, and no worrying about slow queries. All your data, all. the. time.
- **Powerful dashboards, for continuous observability:** Build dashboards to collect related queries and present information that’s quick and easy to digest for you and your team. Dashboards can be kept private or shared with others, and are the perfect way to bring together data from different sources.

For more information, check out the [official documentation](https://axiom.co/docs).

## Installation

### Using Vercel Integration

Make sure you have the [Axiom Vercel integration](https://www.axiom.co/vercel) installed. Once it is done, perform the steps below: 

- In your Next.js project, run install `next-axiom` as follows:

```sh
npm install --save next-axiom
```

- In the `next.config.js` file, wrap your Next.js config in `withAxiom` as follows:

```js
const { withAxiom } = require('next-axiom');

module.exports = withAxiom({
  // ... your existing config
});
```

### Using Any Other Platform

Create an API token in [Axiom settings](https://cloud.axiom.co/settings/profile) and export it as `AXIOM_TOKEN`, as well as the Axiom dataset name as `AXIOM_DATASET`. Once it is done, perform the steps below:

- In your Next.js project, run install `next-axiom` as follows:

```sh
npm install --save next-axiom
```

- In the `next.config.js` file, wrap your Next.js config in `withAxiom` as follows:

```js
const { withAxiom } = require('next-axiom');

module.exports = withAxiom({
  // ... your existing config
});
```

:warning: `next-axiom` is still experimental for non-Vercel platforms and is subject to change.

## Usage

### Web Vitals

:warning: Web-Vitals are not yet supported in Next.js 13 and above. Please use Next.js 12 or below.

Go to `pages/_app.js` or `pages/_app.ts` and add the following line to report web vitals:

```js
export { reportWebVitals } from 'next-axiom';
```

> **Note**: WebVitals are only sent from production deployments.

Wrapping your handlers in `withAxiom` will make `req.log` available and log
exceptions:

:warning: Nextjs 13.x server side components are not yet supported.

```ts
import { withAxiom, AxiomAPIRequest } from 'next-axiom';

async function handler(req: AxiomAPIRequest, res: NextApiResponse) {
  req.log.info('Login function called');

  // You can create intermediate loggers
  const log = req.log.with({ scope: 'user' });
  log.info('User logged in', { userId: 42 });

  res.status(200).text('hi');
}

export default withAxiom(handler);
```

Import and use `log` in the frontend like this:

```js
import { log } from `next-axiom`;

// pages/index.js
function home() {
    ...
    log.debug('User logged in', { userId: 42 })
    ...
}
```

### Log Levels

The log level defines the lowest level of logs sent to Axiom.
The default is debug, resulting in all logs being sent.
Available levels are (from lowest to highest): `debug`, `info`, `warn`, `error`

For example, if you don't want debug logs to be sent to Axiom:

```sh
export AXIOM_LOG_LEVEL=info
```

You can also disable logging completely by setting the log level to `off`:

```sh
export AXIOM_LOG_LEVEL=off
```

<<<<<<< HEAD
### Performance notes

- The `withAxiom` wrapper that is used with the server-side code utilizes fetch to make requests
  to axiom, the fetch uses `keep-alive` to ensure delivery of logs. If this hurts the execution
  time of your serverless functioncs, you can switch to using the Axiom+Vercel integration, the log
  drain will send the logs to axiom, but there is a [limit of 4KB per log output](https://vercel.com/docs/concepts/limits/overview#logs).

  to enable such functionality export the following environment variable:

  ```sh
  export ENABLE_AXIOM_LOG_DRAIN=true
  ```
=======
### getServerSideProps

To be able to use next-axiom with `getServerSideProps` you need to wrap your function with `withAxiomGetServerSideProps`, becasue there is no
way at the moment to automatically detected if getServerSideProps is used.

```ts
import { withAxiomGetServerSideProps } from 'next-axiom'
export const getServerSideProps = withAxiomGetServerSideProps(async ({ req, log })  => {
  log.info('Hello, world!');
  return {
    props: {
    },
  }
});

>>>>>>> 5b533bfd

### License

Distributed under the [MIT License](LICENSE).<|MERGE_RESOLUTION|>--- conflicted
+++ resolved
@@ -127,20 +127,6 @@
 export AXIOM_LOG_LEVEL=off
 ```
 
-<<<<<<< HEAD
-### Performance notes
-
-- The `withAxiom` wrapper that is used with the server-side code utilizes fetch to make requests
-  to axiom, the fetch uses `keep-alive` to ensure delivery of logs. If this hurts the execution
-  time of your serverless functioncs, you can switch to using the Axiom+Vercel integration, the log
-  drain will send the logs to axiom, but there is a [limit of 4KB per log output](https://vercel.com/docs/concepts/limits/overview#logs).
-
-  to enable such functionality export the following environment variable:
-
-  ```sh
-  export ENABLE_AXIOM_LOG_DRAIN=true
-  ```
-=======
 ### getServerSideProps
 
 To be able to use next-axiom with `getServerSideProps` you need to wrap your function with `withAxiomGetServerSideProps`, becasue there is no
@@ -156,7 +142,19 @@
   }
 });
 
->>>>>>> 5b533bfd
+
+### Performance notes
+
+- The `withAxiom` wrapper that is used with the server-side code utilizes fetch to make requests
+  to axiom, the fetch uses `keep-alive` to ensure delivery of logs. If this hurts the execution
+  time of your serverless functioncs, you can switch to using the Axiom+Vercel integration, the log
+  drain will send the logs to axiom, but there is a [limit of 4KB per log output](https://vercel.com/docs/concepts/limits/overview#logs).
+
+  to enable such functionality export the following environment variable:
+
+  ```sh
+  export ENABLE_AXIOM_LOG_DRAIN=true
+  ```
 
 ### License
 
